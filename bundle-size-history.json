[
  {
<<<<<<< HEAD
    "timestamp": "2025-07-21T14:21:31.011Z",
    "totalSize": 1023887,
    "totalSizeFormatted": "0.98MB",
    "files": {
      "enfiy.js": {
        "size": 1023887,
        "sizeFormatted": "0.98MB"
      }
    }
  },
  {
=======
>>>>>>> 3037915e
    "timestamp": "2025-07-21T14:22:18.787Z",
    "totalSize": 1023887,
    "totalSizeFormatted": "0.98MB",
    "files": {
      "enfiy.js": {
        "size": 1023887,
        "sizeFormatted": "0.98MB"
      }
    }
  },
  {
    "timestamp": "2025-07-21T14:24:50.250Z",
    "totalSize": 1024526,
    "totalSizeFormatted": "0.98MB",
    "files": {
      "enfiy.js": {
        "size": 1024526,
        "sizeFormatted": "0.98MB"
      }
    }
  },
  {
    "timestamp": "2025-07-21T14:26:38.888Z",
    "totalSize": 1024587,
    "totalSizeFormatted": "0.98MB",
    "files": {
      "enfiy.js": {
        "size": 1024587,
        "sizeFormatted": "0.98MB"
      }
    }
  },
  {
    "timestamp": "2025-07-21T14:27:38.223Z",
    "totalSize": 1024081,
    "totalSizeFormatted": "0.98MB",
    "files": {
      "enfiy.js": {
        "size": 1024081,
        "sizeFormatted": "0.98MB"
      }
    }
  },
  {
    "timestamp": "2025-07-21T14:30:27.461Z",
    "totalSize": 1024286,
    "totalSizeFormatted": "0.98MB",
    "files": {
      "enfiy.js": {
        "size": 1024286,
        "sizeFormatted": "0.98MB"
      }
    }
  },
  {
    "timestamp": "2025-07-21T14:30:50.453Z",
    "totalSize": 1024296,
    "totalSizeFormatted": "0.98MB",
    "files": {
      "enfiy.js": {
        "size": 1024296,
        "sizeFormatted": "0.98MB"
      }
    }
  },
  {
    "timestamp": "2025-07-21T14:33:39.706Z",
    "totalSize": 1025104,
    "totalSizeFormatted": "0.98MB",
    "files": {
      "enfiy.js": {
        "size": 1025104,
        "sizeFormatted": "0.98MB"
      }
    }
  },
  {
    "timestamp": "2025-07-21T14:36:33.029Z",
    "totalSize": 1024283,
    "totalSizeFormatted": "0.98MB",
    "files": {
      "enfiy.js": {
        "size": 1024283,
        "sizeFormatted": "0.98MB"
      }
    }
  },
  {
    "timestamp": "2025-07-21T14:37:49.815Z",
    "totalSize": 1017981,
    "totalSizeFormatted": "0.97MB",
    "files": {
      "enfiy.js": {
        "size": 1017981,
        "sizeFormatted": "0.97MB"
      }
    }
  },
  {
    "timestamp": "2025-07-21T14:39:22.226Z",
    "totalSize": 1013813,
    "totalSizeFormatted": "0.97MB",
    "files": {
      "enfiy.js": {
        "size": 1013813,
        "sizeFormatted": "0.97MB"
      }
    }
  },
  {
    "timestamp": "2025-07-21T14:40:43.071Z",
    "totalSize": 1013838,
    "totalSizeFormatted": "0.97MB",
    "files": {
      "enfiy.js": {
        "size": 1013838,
        "sizeFormatted": "0.97MB"
      }
    }
  },
  {
    "timestamp": "2025-07-21T14:45:28.003Z",
    "totalSize": 1013914,
    "totalSizeFormatted": "0.97MB",
    "files": {
      "enfiy.js": {
        "size": 1013914,
        "sizeFormatted": "0.97MB"
      }
    }
  },
  {
    "timestamp": "2025-07-21T14:46:38.609Z",
    "totalSize": 1013953,
    "totalSizeFormatted": "0.97MB",
    "files": {
      "enfiy.js": {
        "size": 1013953,
        "sizeFormatted": "0.97MB"
      }
    }
  },
  {
    "timestamp": "2025-07-21T14:50:23.289Z",
    "totalSize": 1014155,
    "totalSizeFormatted": "0.97MB",
    "files": {
      "enfiy.js": {
        "size": 1014155,
        "sizeFormatted": "0.97MB"
      }
    }
  },
  {
    "timestamp": "2025-07-21T14:53:07.080Z",
    "totalSize": 1014605,
    "totalSizeFormatted": "0.97MB",
    "files": {
      "enfiy.js": {
        "size": 1014605,
        "sizeFormatted": "0.97MB"
      }
    }
  },
  {
    "timestamp": "2025-07-21T14:55:34.469Z",
    "totalSize": 1014751,
    "totalSizeFormatted": "0.97MB",
    "files": {
      "enfiy.js": {
        "size": 1014751,
        "sizeFormatted": "0.97MB"
      }
    }
  },
  {
    "timestamp": "2025-07-21T14:59:09.908Z",
    "totalSize": 1014924,
    "totalSizeFormatted": "0.97MB",
    "files": {
      "enfiy.js": {
        "size": 1014924,
        "sizeFormatted": "0.97MB"
      }
    }
  },
  {
    "timestamp": "2025-07-21T15:02:43.500Z",
    "totalSize": 1015040,
    "totalSizeFormatted": "0.97MB",
    "files": {
      "enfiy.js": {
        "size": 1015040,
        "sizeFormatted": "0.97MB"
      }
    }
  },
  {
    "timestamp": "2025-07-21T15:06:13.519Z",
    "totalSize": 1015321,
    "totalSizeFormatted": "0.97MB",
    "files": {
      "enfiy.js": {
        "size": 1015321,
        "sizeFormatted": "0.97MB"
      }
    }
  },
  {
    "timestamp": "2025-07-21T15:11:04.603Z",
    "totalSize": 1015402,
    "totalSizeFormatted": "0.97MB",
    "files": {
      "enfiy.js": {
        "size": 1015402,
        "sizeFormatted": "0.97MB"
      }
    }
  },
  {
    "timestamp": "2025-07-21T15:12:23.711Z",
    "totalSize": 1015402,
    "totalSizeFormatted": "0.97MB",
    "files": {
      "enfiy.js": {
        "size": 1015402,
        "sizeFormatted": "0.97MB"
      }
    }
  },
  {
    "timestamp": "2025-07-21T15:19:05.020Z",
    "totalSize": 1016090,
    "totalSizeFormatted": "0.97MB",
    "files": {
      "enfiy.js": {
        "size": 1016090,
        "sizeFormatted": "0.97MB"
      }
    }
  },
  {
    "timestamp": "2025-07-21T15:22:04.419Z",
    "totalSize": 1016318,
    "totalSizeFormatted": "0.97MB",
    "files": {
      "enfiy.js": {
        "size": 1016318,
        "sizeFormatted": "0.97MB"
      }
    }
  },
  {
    "timestamp": "2025-07-21T20:06:14.120Z",
    "totalSize": 1016525,
    "totalSizeFormatted": "0.97MB",
    "files": {
      "enfiy.js": {
        "size": 1016525,
        "sizeFormatted": "0.97MB"
      }
    }
  },
  {
    "timestamp": "2025-07-21T20:09:18.456Z",
    "totalSize": 1016613,
    "totalSizeFormatted": "0.97MB",
    "files": {
      "enfiy.js": {
        "size": 1016613,
        "sizeFormatted": "0.97MB"
      }
    }
  },
  {
    "timestamp": "2025-07-21T20:22:32.397Z",
    "totalSize": 1016525,
    "totalSizeFormatted": "0.97MB",
    "files": {
      "enfiy.js": {
        "size": 1016525,
        "sizeFormatted": "0.97MB"
      }
    }
  },
  {
    "timestamp": "2025-07-21T20:25:46.532Z",
    "totalSize": 1016403,
    "totalSizeFormatted": "0.97MB",
    "files": {
      "enfiy.js": {
        "size": 1016403,
        "sizeFormatted": "0.97MB"
      }
    }
  },
  {
    "timestamp": "2025-07-21T20:29:31.747Z",
    "totalSize": 1016406,
    "totalSizeFormatted": "0.97MB",
    "files": {
      "enfiy.js": {
        "size": 1016406,
        "sizeFormatted": "0.97MB"
      }
    }
  },
  {
    "timestamp": "2025-07-21T20:34:33.833Z",
    "totalSize": 1016622,
    "totalSizeFormatted": "0.97MB",
    "files": {
      "enfiy.js": {
        "size": 1016622,
        "sizeFormatted": "0.97MB"
      }
    }
  },
  {
    "timestamp": "2025-07-21T20:38:53.245Z",
    "totalSize": 1016634,
    "totalSizeFormatted": "0.97MB",
    "files": {
      "enfiy.js": {
        "size": 1016634,
        "sizeFormatted": "0.97MB"
      }
    }
  },
  {
    "timestamp": "2025-07-21T20:40:13.211Z",
    "totalSize": 1016694,
    "totalSizeFormatted": "0.97MB",
    "files": {
      "enfiy.js": {
        "size": 1016694,
        "sizeFormatted": "0.97MB"
      }
    }
  },
  {
    "timestamp": "2025-07-21T20:40:17.967Z",
    "totalSize": 1016694,
    "totalSizeFormatted": "0.97MB",
    "files": {
      "enfiy.js": {
        "size": 1016694,
        "sizeFormatted": "0.97MB"
      }
    }
  },
  {
    "timestamp": "2025-07-21T20:42:44.561Z",
    "totalSize": 1016894,
    "totalSizeFormatted": "0.97MB",
    "files": {
      "enfiy.js": {
        "size": 1016894,
        "sizeFormatted": "0.97MB"
      }
    }
  },
  {
    "timestamp": "2025-07-21T20:46:35.162Z",
    "totalSize": 1016893,
    "totalSizeFormatted": "0.97MB",
    "files": {
      "enfiy.js": {
        "size": 1016893,
        "sizeFormatted": "0.97MB"
      }
    }
  },
  {
    "timestamp": "2025-07-21T20:54:35.541Z",
    "totalSize": 1016459,
    "totalSizeFormatted": "0.97MB",
    "files": {
      "enfiy.js": {
        "size": 1016459,
        "sizeFormatted": "0.97MB"
      }
    }
  },
  {
    "timestamp": "2025-07-21T21:44:52.646Z",
    "totalSize": 1016223,
    "totalSizeFormatted": "0.97MB",
    "files": {
      "enfiy.js": {
        "size": 1016223,
        "sizeFormatted": "0.97MB"
      }
    }
  },
  {
    "timestamp": "2025-07-21T21:45:00.664Z",
    "totalSize": 1016223,
    "totalSizeFormatted": "0.97MB",
    "files": {
      "enfiy.js": {
        "size": 1016223,
        "sizeFormatted": "0.97MB"
      }
    }
  },
  {
    "timestamp": "2025-07-21T21:46:40.733Z",
    "totalSize": 1016223,
    "totalSizeFormatted": "0.97MB",
    "files": {
      "enfiy.js": {
        "size": 1016223,
        "sizeFormatted": "0.97MB"
      }
    }
  },
  {
    "timestamp": "2025-07-21T21:54:13.698Z",
    "totalSize": 1016223,
    "totalSizeFormatted": "0.97MB",
    "files": {
      "enfiy.js": {
        "size": 1016223,
        "sizeFormatted": "0.97MB"
      }
    }
  },
  {
    "timestamp": "2025-07-21T21:54:18.935Z",
    "totalSize": 1016223,
    "totalSizeFormatted": "0.97MB",
    "files": {
      "enfiy.js": {
        "size": 1016223,
        "sizeFormatted": "0.97MB"
      }
    }
  },
  {
    "timestamp": "2025-07-22T10:46:52.752Z",
    "totalSize": 1016223,
    "totalSizeFormatted": "0.97MB",
    "files": {
      "enfiy.js": {
        "size": 1016223,
        "sizeFormatted": "0.97MB"
      }
    }
  },
  {
    "timestamp": "2025-07-22T10:48:30.388Z",
    "totalSize": 1016223,
    "totalSizeFormatted": "0.97MB",
    "files": {
      "enfiy.js": {
        "size": 1016223,
        "sizeFormatted": "0.97MB"
      }
    }
  },
  {
    "timestamp": "2025-07-22T10:50:10.835Z",
    "totalSize": 1016223,
    "totalSizeFormatted": "0.97MB",
    "files": {
      "enfiy.js": {
        "size": 1016223,
        "sizeFormatted": "0.97MB"
      }
    }
  },
  {
    "timestamp": "2025-07-22T10:53:20.508Z",
    "totalSize": 1016223,
    "totalSizeFormatted": "0.97MB",
    "files": {
      "enfiy.js": {
        "size": 1016223,
        "sizeFormatted": "0.97MB"
      }
    }
  },
  {
    "timestamp": "2025-07-22T10:56:08.989Z",
    "totalSize": 1016201,
    "totalSizeFormatted": "0.97MB",
    "files": {
      "enfiy.js": {
        "size": 1016201,
        "sizeFormatted": "0.97MB"
      }
    }
  },
  {
    "timestamp": "2025-07-22T11:00:49.068Z",
    "totalSize": 1016201,
    "totalSizeFormatted": "0.97MB",
    "files": {
      "enfiy.js": {
        "size": 1016201,
        "sizeFormatted": "0.97MB"
      }
    }
  },
  {
    "timestamp": "2025-07-22T11:04:46.667Z",
    "totalSize": 1016201,
    "totalSizeFormatted": "0.97MB",
    "files": {
      "enfiy.js": {
        "size": 1016201,
        "sizeFormatted": "0.97MB"
      }
    }
  },
  {
    "timestamp": "2025-07-22T13:00:58.691Z",
    "totalSize": 1016201,
    "totalSizeFormatted": "0.97MB",
    "files": {
      "enfiy.js": {
        "size": 1016201,
        "sizeFormatted": "0.97MB"
      }
    }
  },
  {
<<<<<<< HEAD
    "timestamp": "2025-07-23T22:04:08.198Z",
=======
    "timestamp": "2025-07-24T04:12:06.950Z",
>>>>>>> 3037915e
    "totalSize": 1016201,
    "totalSizeFormatted": "0.97MB",
    "files": {
      "enfiy.js": {
        "size": 1016201,
        "sizeFormatted": "0.97MB"
      }
    }
<<<<<<< HEAD
=======
  },
  {
    "timestamp": "2025-07-24T04:21:39.946Z",
    "totalSize": 1016223,
    "totalSizeFormatted": "0.97MB",
    "files": {
      "enfiy.js": {
        "size": 1016223,
        "sizeFormatted": "0.97MB"
      }
    }
>>>>>>> 3037915e
  }
]<|MERGE_RESOLUTION|>--- conflicted
+++ resolved
@@ -1,19 +1,5 @@
 [
   {
-<<<<<<< HEAD
-    "timestamp": "2025-07-21T14:21:31.011Z",
-    "totalSize": 1023887,
-    "totalSizeFormatted": "0.98MB",
-    "files": {
-      "enfiy.js": {
-        "size": 1023887,
-        "sizeFormatted": "0.98MB"
-      }
-    }
-  },
-  {
-=======
->>>>>>> 3037915e
     "timestamp": "2025-07-21T14:22:18.787Z",
     "totalSize": 1023887,
     "totalSizeFormatted": "0.98MB",
@@ -542,11 +528,7 @@
     }
   },
   {
-<<<<<<< HEAD
-    "timestamp": "2025-07-23T22:04:08.198Z",
-=======
     "timestamp": "2025-07-24T04:12:06.950Z",
->>>>>>> 3037915e
     "totalSize": 1016201,
     "totalSizeFormatted": "0.97MB",
     "files": {
@@ -555,8 +537,6 @@
         "sizeFormatted": "0.97MB"
       }
     }
-<<<<<<< HEAD
-=======
   },
   {
     "timestamp": "2025-07-24T04:21:39.946Z",
@@ -568,6 +548,5 @@
         "sizeFormatted": "0.97MB"
       }
     }
->>>>>>> 3037915e
   }
 ]